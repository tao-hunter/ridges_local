from typing import Optional, List
import logging
import uuid

import asyncpg

from api.src.backend.db_manager import db_operation
from api.src.backend.entities import Evaluation, EvaluationRun, EvaluationsWithHydratedRuns, EvaluationsWithHydratedUsageRuns, AgentStatus, EvaluationStatus
from api.src.backend.queries.evaluation_runs import get_runs_with_usage_for_evaluation

logger = logging.getLogger(__name__)


@db_operation
async def get_evaluation_by_evaluation_id(conn: asyncpg.Connection, evaluation_id: str) -> Evaluation:
    logger.debug(f"Attempting to get evaluation {evaluation_id} from the database.")
    result = await conn.fetchrow(
        "SELECT evaluation_id, version_id, validator_hotkey, set_id, status, terminated_reason, created_at, started_at, finished_at, score  "
        "FROM evaluations WHERE evaluation_id = $1",
        evaluation_id
    )

    if not result:
        logger.warning(f"Attempted to get evaluation {evaluation_id} from the database but it was not found.")
        raise Exception(f"No evaluation with id {evaluation_id}")
    
    logger.debug(f"Successfully retrieved evaluation {evaluation_id} from the database.")

    return Evaluation(**dict(result))
    
@db_operation
async def get_evaluations_by_version_id(conn: asyncpg.Connection, version_id: str) -> List[Evaluation]:
    result = await conn.fetch(
        "SELECT * "
        "FROM evaluations WHERE version_id = $1 ORDER BY created_at DESC",
        version_id
    )

    return [Evaluation(**dict(row)) for row in result]

@db_operation
async def get_evaluations_for_agent_version(conn: asyncpg.Connection, version_id: str, set_id: Optional[int] = None) -> list[EvaluationsWithHydratedRuns]:
    if set_id is None:
        set_id = await conn.fetchval("SELECT MAX(set_id) FROM evaluation_sets")

    evaluation_rows = await conn.fetch("""
        WITH latest_screener AS (
            SELECT evaluation_id
            FROM evaluations 
            WHERE version_id = $1
            AND set_id = $2
            AND validator_hotkey LIKE 'i-%'
            ORDER BY created_at DESC
            LIMIT 1
        )
        SELECT 
            e.evaluation_id,
            e.version_id,
            e.validator_hotkey,
            e.set_id,
            e.status,
            e.terminated_reason,
            e.created_at,
            e.started_at,
            e.finished_at,
            e.score,
            COALESCE(
                array_agg(
                    json_build_object(
                        'run_id', er.run_id::text,
                        'evaluation_id', er.evaluation_id::text,
                        'swebench_instance_id', er.swebench_instance_id,
                        'status', er.status,
                        'response', er.response,
                        'error', er.error,
                        'pass_to_fail_success', er.pass_to_fail_success,
                        'fail_to_pass_success', er.fail_to_pass_success,
                        'pass_to_pass_success', er.pass_to_pass_success,
                        'fail_to_fail_success', er.fail_to_fail_success,
                        'solved', er.solved,
                        'started_at', er.started_at,
                        'sandbox_created_at', er.sandbox_created_at,
                        'patch_generated_at', er.patch_generated_at,
                        'eval_started_at', er.eval_started_at,
                        'result_scored_at', er.result_scored_at,
                        'cancelled_at', er.cancelled_at
                    ) ORDER BY er.started_at
                ) FILTER (WHERE er.run_id IS NOT NULL),
                '{}'::json[]
            ) as evaluation_runs
        FROM evaluations e
        LEFT JOIN evaluation_runs er ON e.evaluation_id = er.evaluation_id 
            AND er.status != 'cancelled'
        WHERE e.version_id = $1
        AND e.set_id = $2
        AND (
            e.validator_hotkey NOT LIKE 'i-%'  -- Include all non-screener evaluations
            OR e.evaluation_id IN (SELECT evaluation_id FROM latest_screener)  -- Include only the latest screener
        )
        GROUP BY e.evaluation_id, e.version_id, e.validator_hotkey, e.set_id, e.status, e.terminated_reason, e.created_at, e.started_at, e.finished_at, e.score
        ORDER BY e.created_at DESC
    """, version_id, set_id)
    
    evaluations = []
    for row in evaluation_rows:
        # Convert JSON objects to EvaluationRun objects
        evaluation_runs = []
        for run_data in row[10]:  # evaluation_runs is at index 10
            evaluation_run = EvaluationRun(
                run_id=run_data['run_id'],
                evaluation_id=run_data['evaluation_id'],
                swebench_instance_id=run_data['swebench_instance_id'],
                status=run_data['status'],
                response=run_data['response'],
                error=run_data['error'],
                pass_to_fail_success=run_data['pass_to_fail_success'],
                fail_to_pass_success=run_data['fail_to_pass_success'],
                pass_to_pass_success=run_data['pass_to_pass_success'],
                fail_to_fail_success=run_data['fail_to_fail_success'],
                solved=run_data['solved'],
                started_at=run_data['started_at'],
                sandbox_created_at=run_data['sandbox_created_at'],
                patch_generated_at=run_data['patch_generated_at'],
                eval_started_at=run_data['eval_started_at'],
                result_scored_at=run_data['result_scored_at'],
                cancelled_at=run_data['cancelled_at']
            )
            evaluation_runs.append(evaluation_run)
        
        hydrated_evaluation = EvaluationsWithHydratedRuns(
            evaluation_id=row[0],
            version_id=row[1],
            validator_hotkey=row[2],
            set_id=row[3],
            status=row[4],
            terminated_reason=row[5],
            created_at=row[6],
            started_at=row[7],
            finished_at=row[8],
            score=row[9],
            evaluation_runs=evaluation_runs
        )
        evaluations.append(hydrated_evaluation)
    
    return evaluations

@db_operation
async def get_evaluations_with_usage_for_agent_version(conn: asyncpg.Connection, version_id: str, set_id: Optional[int] = None) -> list[EvaluationsWithHydratedUsageRuns]:
    evaluations: list[EvaluationsWithHydratedUsageRuns] = []

    if set_id is None:
        set_id = await conn.fetchval("SELECT MAX(set_id) FROM evaluation_sets")

    evaluation_rows = await conn.fetch("""
        WITH latest_screener AS (
            SELECT evaluation_id
            FROM evaluations 
            WHERE version_id = $1
<<<<<<< HEAD
            AND set_id = $2
=======
            AND ($2::int IS NULL OR set_id = $2)
            AND validator_hotkey LIKE 'i-%'
>>>>>>> 973b9e20
            ORDER BY created_at DESC
            LIMIT 1
        )
        SELECT 
            evaluation_id,
            version_id,
            validator_hotkey,
            set_id,
            status,
            terminated_reason,
            created_at,
            started_at,
            finished_at,
            score
        FROM evaluations 
        WHERE version_id = $1
        AND ($2::int IS NULL OR set_id = $2)
        AND (
            validator_hotkey NOT LIKE 'i-%'  -- Include all non-screener evaluations
            OR evaluation_id IN (SELECT evaluation_id FROM latest_screener)  -- Include only the latest screener
        )
        ORDER BY created_at DESC
        """,
        version_id, set_id
    )
    
    for evaluation_row in evaluation_rows:
        evaluation_id = evaluation_row[0]

        evaluation_runs = await get_runs_with_usage_for_evaluation(evaluation_id=evaluation_id)

        hydrated_evaluation = EvaluationsWithHydratedUsageRuns(
            evaluation_id=evaluation_id,
            version_id=evaluation_row[1],
            validator_hotkey=evaluation_row[2],
            set_id=evaluation_row[3],
            status=evaluation_row[4],
            terminated_reason=evaluation_row[5],
            created_at=evaluation_row[6],
            started_at=evaluation_row[7],
            finished_at=evaluation_row[8],
            score=evaluation_row[9],
            evaluation_runs=evaluation_runs
        )

        evaluations.append(hydrated_evaluation)
    
    return evaluations

@db_operation
async def get_next_evaluation_for_validator(conn: asyncpg.Connection, validator_hotkey: str) -> Optional[Evaluation]:
    logger.debug(f"Fetching next evaluation from database for validator {validator_hotkey}.")

    result = await conn.fetchrow(
        """
            SELECT e.*
            FROM evaluations e
            JOIN miner_agents ma ON e.version_id = ma.version_id
            WHERE e.validator_hotkey = $1
            AND e.status = 'waiting' 
            -- AND ma.miner_hotkey NOT IN (SELECT miner_hotkey FROM banned_miners)
            ORDER BY e.created_at ASC 
            LIMIT 1;
        """,
        validator_hotkey
    )

    if not result:
        logger.debug(f"No next evaluation found for validator {validator_hotkey}.")
        return None

    logger.debug(f"Found next evaluation for validator {validator_hotkey}: {dict(result)['evaluation_id']}.")

    return Evaluation(**dict(result)) 

@db_operation
async def create_screening(conn: asyncpg.Connection, screener_hotkey: str) -> Optional[Evaluation]:
    """
    Find the agent awaiting screening and create a new evaluation for the specified screener.
    There should only be one agent awaiting screening at any time.
    Returns the created evaluation or None if no agents need screening.
    """
    logger.debug(f"Looking for agent awaiting screening to assign to screener {screener_hotkey}.")
    
    # Find the agent awaiting screening - there should only be one
    agents = await conn.fetch("""
        SELECT version_id 
        FROM miner_agents 
        WHERE status = 'awaiting_screening'
    """)
    
    if not agents:
        logger.debug(f"No agent awaiting screening found for screener {screener_hotkey}.")
        return None
    
    if len(agents) > 1:
        logger.warning(f"Found {len(agents)} agents awaiting screening - there should only be one! Taking the first one.")
    
    version_id = agents[0]["version_id"]
    logger.debug(f"Found agent {version_id} awaiting screening, creating evaluation for screener {screener_hotkey}.")
    
    # Create a new screening evaluation for this agent and screener
    from api.src.backend.queries.evaluation_sets import get_latest_set_id
    
    eval_id = str(uuid.uuid4())
    set_id = await get_latest_set_id()
    
    await conn.execute("""
        INSERT INTO evaluations (evaluation_id, version_id, validator_hotkey, set_id, status, created_at)
        VALUES ($1, $2, $3, $4, 'waiting', NOW())
    """, eval_id, version_id, screener_hotkey, set_id)
    
    # Retrieve and return the created evaluation
    result = await conn.fetchrow("""
        SELECT * FROM evaluations WHERE evaluation_id = $1
    """, eval_id)
    
    if not result:
        logger.error(f"Failed to retrieve created screening evaluation {eval_id}")
        raise Exception(f"Failed to retrieve created screening evaluation {eval_id}")
    
    logger.debug(f"Created screening evaluation {eval_id} for agent {version_id} assigned to screener {screener_hotkey}.")
    return Evaluation(**dict(result))

@db_operation
async def get_running_evaluations(conn: asyncpg.Connection) -> List[Evaluation]:
    result = await conn.fetch("SELECT * FROM evaluations WHERE status = 'running'")

    return [Evaluation(**dict(row)) for row in result]

@db_operation
async def get_running_evaluation_by_validator_hotkey(conn: asyncpg.Connection, validator_hotkey: str) -> Optional[Evaluation]:
    result = await conn.fetchrow(
        """
            SELECT *
            FROM evaluations
            WHERE validator_hotkey = $1 
            AND status = 'running' 
            ORDER BY created_at ASC 
            LIMIT 1;
        """,
        validator_hotkey
    )

    if not result:
        return None

    return Evaluation(**dict(result)) 

@db_operation
async def get_running_evaluation_by_miner_hotkey(conn: asyncpg.Connection, miner_hotkey: str) -> Optional[Evaluation]:
    result = await conn.fetchrow(
        """
        SELECT e.*
        FROM evaluations e
        JOIN miner_agents ma ON e.version_id = ma.version_id
        WHERE ma.miner_hotkey = $1
        AND e.status = 'running'
        ORDER BY e.created_at ASC
        """,
        miner_hotkey
    )
    if not result:
        return None
    if len(result) > 1:
        validators = ", ".join([row[2] for row in result])
        logger.warning(f"Multiple running evaluations found for miner {miner_hotkey} on validators {validators}")
        return None
    
    return Evaluation(**dict(result[0]))

@db_operation
async def get_queue_info(conn: asyncpg.Connection, validator_hotkey: str, length: int = 10) -> List[Evaluation]:
    """Get a list of the queued evaluations for a given validator"""
    result = await conn.fetch(
        "SELECT * "
        "FROM evaluations WHERE status = 'waiting' AND validator_hotkey = $1 "
        "ORDER BY created_at DESC "
        "LIMIT $2",
        validator_hotkey,
        length
    )

    return [Evaluation(**dict(row)) for row in result]<|MERGE_RESOLUTION|>--- conflicted
+++ resolved
@@ -156,12 +156,8 @@
             SELECT evaluation_id
             FROM evaluations 
             WHERE version_id = $1
-<<<<<<< HEAD
-            AND set_id = $2
-=======
             AND ($2::int IS NULL OR set_id = $2)
             AND validator_hotkey LIKE 'i-%'
->>>>>>> 973b9e20
             ORDER BY created_at DESC
             LIMIT 1
         )
