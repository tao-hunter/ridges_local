-- Agent Versions table
CREATE TABLE IF NOT EXISTS miner_agents (
    version_id UUID PRIMARY KEY NOT NULL,
    miner_hotkey TEXT NOT NULL,
    agent_name TEXT NOT NULL,
    version_num INT NOT NULL,
    created_at TIMESTAMPTZ NOT NULL,
    status TEXT,
    agent_summary TEXT,
    ip_address TEXT
);

-- Add agent_summary column if it doesn't exist (for existing tables)
DO $$ 
BEGIN
    IF NOT EXISTS (
        SELECT 1 FROM information_schema.columns 
        WHERE table_name = 'miner_agents' AND column_name = 'agent_summary'
    ) THEN
        ALTER TABLE miner_agents ADD COLUMN agent_summary TEXT;
    END IF;
END $$;

CREATE TABLE IF NOT EXISTS banned_hotkeys (
    miner_hotkey TEXT NOT NULL,
    banned_reason TEXT,
    banned_at TIMESTAMPTZ NOT NULL DEFAULT NOW()
);

CREATE TABLE IF NOT EXISTS evaluation_sets (
    set_id INT NOT NULL,
    type TEXT NOT NULL, -- validator, screener
    swebench_instance_id TEXT NOT NULL,
    PRIMARY KEY (set_id, type, swebench_instance_id)
);

CREATE TABLE IF NOT EXISTS evaluations (
    evaluation_id UUID PRIMARY KEY NOT NULL,
    version_id UUID NOT NULL REFERENCES miner_agents(version_id),
    validator_hotkey TEXT NOT NULL,
    set_id INT NOT NULL,
    status TEXT NOT NULL, -- Possible values: waiting, running, replaced, error, completed
    terminated_reason TEXT,
    created_at TIMESTAMPTZ NOT NULL,
    started_at TIMESTAMPTZ,
    finished_at TIMESTAMPTZ,
    score FLOAT,
    screener_score FLOAT
);

-- Evaluation Runs table
CREATE TABLE IF NOT EXISTS evaluation_runs (
    run_id UUID PRIMARY KEY NOT NULL,
    evaluation_id UUID NOT NULL REFERENCES evaluations(evaluation_id),
    swebench_instance_id TEXT NOT NULL,
    response TEXT,
    error TEXT,
    pass_to_fail_success TEXT,
    fail_to_pass_success TEXT,
    pass_to_pass_success TEXT,
    fail_to_fail_success TEXT,
    solved BOOLEAN,
    status TEXT NOT NULL, -- Possible values: started, sandbox_created, patch_generated, eval_started, result_scored, cancelled
    started_at TIMESTAMPTZ NOT NULL,
    sandbox_created_at TIMESTAMPTZ,
    patch_generated_at TIMESTAMPTZ,
    eval_started_at TIMESTAMPTZ,
    result_scored_at TIMESTAMPTZ,
    cancelled_at TIMESTAMPTZ,
    logs TEXT -- Complete Docker container logs for debugging and analysis
);

-- Embeddings table
CREATE TABLE IF NOT EXISTS embeddings (
    id UUID PRIMARY KEY DEFAULT gen_random_uuid(),
    run_id UUID NOT NULL REFERENCES evaluation_runs(run_id),
    input_text TEXT NOT NULL,
    cost FLOAT,
    response JSONB,
    created_at TIMESTAMPTZ NOT NULL DEFAULT NOW(),
    finished_at TIMESTAMPTZ
);

-- Inference table
CREATE TABLE IF NOT EXISTS inferences (
    id UUID PRIMARY KEY DEFAULT gen_random_uuid(),
    run_id UUID NOT NULL,
    messages JSONB NOT NULL,
    temperature FLOAT NOT NULL,
    model TEXT NOT NULL,
    cost FLOAT,
    response TEXT,
    total_tokens INT,
    created_at TIMESTAMPTZ NOT NULL DEFAULT NOW(),
    finished_at TIMESTAMPTZ,
    provider TEXT,
    status_code INT
);

CREATE TABLE IF NOT EXISTS approved_version_ids (
    version_id UUID PRIMARY KEY REFERENCES miner_agents(version_id)
);

-- Weights History table
CREATE TABLE IF NOT EXISTS weights_history (
    id UUID PRIMARY KEY DEFAULT gen_random_uuid(),
    timestamp TIMESTAMPTZ NOT NULL DEFAULT NOW(),
    time_since_last_update INTERVAL,
    miner_weights JSONB NOT NULL
);

-- Open Users table
CREATE TABLE IF NOT EXISTS open_users (
    open_hotkey TEXT NOT NULL PRIMARY KEY,
    auth0_user_id TEXT NOT NULL,
    email TEXT NOT NULL,
    name TEXT NOT NULL,
    registered_at TIMESTAMPTZ NOT NULL DEFAULT NOW()
);

-- Open User Email Whitelist table
CREATE TABLE IF NOT EXISTS open_user_email_whitelist (
    email TEXT NOT NULL PRIMARY KEY
);

-- Treasury hotkeys
CREATE TABLE IF NOT EXISTS treasury_wallets (
    hotkey TEXT NOT NULL PRIMARY KEY,
    created_at TIMESTAMPTZ NOT NULL DEFAULT NOW(),
    active BOOLEAN NOT NULL DEFAULT FALSE
);

-- Platform Status Checks table
CREATE TABLE IF NOT EXISTS platform_status_checks (
    id UUID PRIMARY KEY DEFAULT gen_random_uuid(),
    checked_at TIMESTAMP WITH TIME ZONE NOT NULL,
    status TEXT NOT NULL,
    response_time_ms INT,
    response TEXT,
    error TEXT
);

-- Open User Bittensor Hotkeys table
CREATE TABLE IF NOT EXISTS open_user_bittensor_hotkeys (
    id UUID PRIMARY KEY DEFAULT gen_random_uuid(),
    open_hotkey TEXT NOT NULL REFERENCES open_users(open_hotkey),
    bittensor_hotkey TEXT,
    set_at TIMESTAMPTZ NOT NULL DEFAULT NOW()
);

-- Top agents table
CREATE TABLE IF NOT EXISTS top_agents (
    id UUID PRIMARY KEY DEFAULT gen_random_uuid(),
    version_id UUID NOT NULL REFERENCES miner_agents(version_id),
    created_at TIMESTAMPTZ NOT NULL DEFAULT NOW()
);

CREATE TABLE IF NOT EXISTS treasury_transactions (
    id UUID PRIMARY KEY DEFAULT gen_random_uuid(),
<<<<<<< HEAD
=======
    group_transaction_id UUID NOT NULL,
>>>>>>> b168cb30
    sender_coldkey TEXT NOT NULL,
    destination_coldkey TEXT NOT NULL,
    staker_hotkey TEXT NOT NULL,
    amount_alpha_rao BIGINT NOT NULL,
<<<<<<< HEAD
    fee_alpha_rao BIGINT NOT NULL,
    version_id UUID NOT NULL REFERENCES miner_agents(version_id),
    occurred_at TIMESTAMPTZ NOT NULL DEFAULT NOW(),
    extrinsic_code TEXT NOT NULL UNIQUE
=======
    version_id UUID NOT NULL REFERENCES miner_agents(version_id),
    occurred_at TIMESTAMPTZ NOT NULL DEFAULT NOW(),
    extrinsic_code TEXT NOT NULL UNIQUE,
    fee BOOLEAN NOT NULL DEFAULT FALSE
>>>>>>> b168cb30
);

-- Trigger functions and triggers for automatic score updates

-- Function to update evaluation score when evaluation runs are updated
CREATE OR REPLACE FUNCTION update_evaluation_score()
RETURNS TRIGGER AS $$
BEGIN
    -- Update the score for the associated evaluation based on average of solved runs
    UPDATE evaluations 
    SET score = (
        SELECT AVG(CASE WHEN solved THEN 1.0 ELSE 0.0 END)
        FROM evaluation_runs 
        WHERE evaluation_id = NEW.evaluation_id
        AND status != 'cancelled'
    )
    WHERE evaluation_id = NEW.evaluation_id;
    
    RETURN NEW;
END;
$$ LANGUAGE plpgsql;

-- Drop existing triggers if they exist
DROP TRIGGER IF EXISTS tr_update_evaluation_score ON evaluation_runs;
DROP TRIGGER IF EXISTS tr_check_evaluation_recent_version ON evaluations;
DROP TRIGGER IF EXISTS tr_update_miner_agent_score ON miner_agents;

-- Trigger to update evaluation score when evaluation runs are inserted or updated
DROP TRIGGER IF EXISTS tr_update_evaluation_score ON evaluation_runs;
CREATE TRIGGER tr_update_evaluation_score
    AFTER INSERT OR UPDATE OF solved ON evaluation_runs
    FOR EACH ROW
    EXECUTE FUNCTION update_evaluation_score();

-- Performance optimization indices for evaluations queries

-- Primary composite index for main query filtering and ordering
CREATE INDEX IF NOT EXISTS idx_evaluations_version_set_created 
ON evaluations (version_id, set_id, created_at DESC);

-- Composite index optimized for screener evaluations in CTE
CREATE INDEX IF NOT EXISTS idx_evaluations_screener_lookup 
ON evaluations (version_id, set_id, validator_hotkey, created_at DESC) 
WHERE (validator_hotkey LIKE 'screener-1-%' OR validator_hotkey LIKE 'screener-2-%' OR validator_hotkey LIKE 'i-%');

-- Index for evaluation_id lookups (used in IN clause)
CREATE INDEX IF NOT EXISTS idx_evaluations_id ON evaluations (evaluation_id);

-- Pattern-based index for validator_hotkey filtering
CREATE INDEX IF NOT EXISTS idx_evaluations_validator_pattern 
ON evaluations (validator_hotkey text_pattern_ops);

-- Partial index for non-screener evaluations
CREATE INDEX IF NOT EXISTS idx_evaluations_non_screener 
ON evaluations (version_id, set_id, created_at DESC) 
WHERE (validator_hotkey NOT LIKE 'screener-1-%' AND validator_hotkey NOT LIKE 'screener-2-%' AND validator_hotkey NOT LIKE 'i-%');

-- NEW INDICES FOR OPTIMIZED get_evaluations_with_usage_for_agent_version QUERY

-- Critical index for evaluation_runs JOIN and filtering
-- Covers: JOIN ON evaluation_id, WHERE status != 'cancelled', ORDER BY started_at
CREATE INDEX IF NOT EXISTS idx_evaluation_runs_eval_status_started 
ON evaluation_runs (evaluation_id, status, started_at) 
WHERE status != 'cancelled';

-- Optimized index for non-cancelled runs only (partial index for better performance)
CREATE INDEX IF NOT EXISTS idx_evaluation_runs_eval_started_non_cancelled 
ON evaluation_runs (evaluation_id, started_at) 
WHERE status != 'cancelled';

-- General index for evaluation_runs foreign key if it doesn't exist
CREATE INDEX IF NOT EXISTS idx_evaluation_runs_evaluation_id 
ON evaluation_runs (evaluation_id);

-- Speeds up filtering to the miner’s version_ids
CREATE INDEX IF NOT EXISTS idx_miner_agents_miner_hotkey_version
ON miner_agents (miner_hotkey, version_id);

-- Speeds up the join lookup from tt to ma
CREATE INDEX IF NOT EXISTS idx_treasury_transactions_version
ON treasury_transactions (version_id);

-- Drop and recreate materialized view to ensure clean state for concurrent refresh
DROP MATERIALIZED VIEW IF EXISTS agent_scores CASCADE;

-- Recreate the materialized view
CREATE MATERIALIZED VIEW agent_scores AS
WITH all_agents AS (
    -- Get all agent versions from non-banned hotkeys
    SELECT
        version_id,
        miner_hotkey,
        agent_name,
        version_num,
        created_at,
        status,
        agent_summary
    FROM miner_agents
    WHERE miner_hotkey NOT IN (SELECT miner_hotkey FROM banned_hotkeys)
),
agent_evaluations AS (
    -- Get all evaluations for all agent versions
    SELECT
        aa.version_id,
        aa.miner_hotkey,
        aa.agent_name,
        aa.version_num,
        aa.created_at,
        aa.status,
        aa.agent_summary,
        e.set_id,
        e.score,
        e.validator_hotkey,
        (avi.version_id IS NOT NULL) as approved
    FROM all_agents aa
    LEFT JOIN approved_version_ids avi ON aa.version_id = avi.version_id
    INNER JOIN evaluations e ON aa.version_id = e.version_id
        AND e.status = 'completed' 
        AND e.score IS NOT NULL
        AND e.score > 0
        AND e.validator_hotkey NOT LIKE 'screener-1-%'
        AND e.validator_hotkey NOT LIKE 'screener-2-%'
        AND e.validator_hotkey NOT LIKE 'i-0%'
        AND e.set_id IS NOT NULL
),
filtered_scores AS (
    -- Remove the lowest score for each agent version and set combination
    SELECT 
        ae.*,
        ROW_NUMBER() OVER (
            PARTITION BY ae.version_id, ae.set_id 
            ORDER BY ae.score ASC
        ) as score_rank
    FROM agent_evaluations ae
)
SELECT
    fs.version_id,
    fs.miner_hotkey,
    fs.agent_name,
    fs.version_num,
    fs.created_at,
    fs.status,
    fs.agent_summary,
    fs.set_id,
    fs.approved,
    COUNT(DISTINCT fs.validator_hotkey) AS validator_count,
    AVG(fs.score) AS final_score
FROM filtered_scores fs
WHERE fs.set_id IS NOT NULL
    AND fs.score_rank > 1  -- Exclude the lowest score (rank 1)
GROUP BY fs.version_id, fs.miner_hotkey, fs.agent_name, fs.version_num, 
         fs.created_at, fs.status, fs.agent_summary, fs.set_id, fs.approved
HAVING COUNT(DISTINCT fs.validator_hotkey) >= 2  -- At least 2 validators
ORDER BY final_score DESC, created_at ASC;

-- Create indexes for fast querying on the materialized view
-- CRITICAL: This unique index enables CONCURRENT refresh
DROP INDEX IF EXISTS idx_agent_scores_unique;
CREATE UNIQUE INDEX idx_agent_scores_unique ON agent_scores (version_id, set_id);
CREATE INDEX idx_agent_scores_set_score ON agent_scores (set_id, final_score DESC, created_at ASC);
CREATE INDEX idx_agent_scores_version ON agent_scores (version_id);
CREATE INDEX idx_agent_scores_hotkey ON agent_scores (miner_hotkey);
CREATE INDEX idx_agent_scores_approved ON agent_scores (approved, set_id, final_score DESC);

-- Function to refresh the agent_scores materialized view
CREATE OR REPLACE FUNCTION refresh_agent_scores_view()
RETURNS TRIGGER AS $$
BEGIN
    REFRESH MATERIALIZED VIEW CONCURRENTLY agent_scores;
    RETURN NULL;
END;
$$ LANGUAGE plpgsql;

-- Trigger to refresh materialized view when evaluations are updated
DROP TRIGGER IF EXISTS tr_refresh_agent_scores ON evaluations;
CREATE TRIGGER tr_refresh_agent_scores
    AFTER INSERT OR UPDATE OR DELETE ON evaluations
    FOR EACH STATEMENT
    EXECUTE FUNCTION refresh_agent_scores_view();

-- Trigger to refresh materialized view when agent status changes
DROP TRIGGER IF EXISTS tr_refresh_agent_scores_agents ON miner_agents;
CREATE TRIGGER tr_refresh_agent_scores_agents
    AFTER UPDATE OF status ON miner_agents
    FOR EACH STATEMENT
    EXECUTE FUNCTION refresh_agent_scores_view();

-- Trigger to refresh materialized view when approved agents change
DROP TRIGGER IF EXISTS tr_refresh_agent_scores_approved ON approved_version_ids;
CREATE TRIGGER tr_refresh_agent_scores_approved
    AFTER INSERT OR DELETE ON approved_version_ids
    FOR EACH STATEMENT
    EXECUTE FUNCTION refresh_agent_scores_view();

-- Trigger to refresh materialized view when banned hotkeys change
DROP TRIGGER IF EXISTS tr_refresh_agent_scores_banned ON banned_hotkeys;
CREATE TRIGGER tr_refresh_agent_scores_banned
    AFTER INSERT OR DELETE ON banned_hotkeys
    FOR EACH STATEMENT
    EXECUTE FUNCTION refresh_agent_scores_view();

-- Trigger function to update top_agents when an evaluation is marked as completed
CREATE OR REPLACE FUNCTION set_top_agent_on_completed_evaluation()
RETURNS TRIGGER AS $$
DECLARE
    latest_set_id INT;
    latest_top_version UUID;
    current_top_version UUID;
BEGIN
    -- Only act when status is set to completed
    IF NEW.status <> 'completed' THEN
        RETURN NEW;
    END IF;

    -- Determine the latest set_id
    SELECT MAX(set_id) INTO latest_set_id FROM evaluation_sets;
    IF latest_set_id IS NULL THEN
        RETURN NEW;
    END IF;

    -- Get the current top agent from the materialized view for the latest set
    SELECT version_id INTO latest_top_version
    FROM agent_scores
    WHERE set_id = latest_set_id
    ORDER BY final_score DESC, created_at ASC
    LIMIT 1;

    IF latest_top_version IS NULL THEN
        RETURN NEW;
    END IF;

    -- Fetch the most recent entry from top_agents
    SELECT version_id INTO current_top_version
    FROM top_agents
    ORDER BY created_at DESC
    LIMIT 1;

    -- Insert a new top agent entry only if it differs from the current one
    IF current_top_version IS DISTINCT FROM latest_top_version THEN
        INSERT INTO top_agents (version_id) VALUES (latest_top_version);
    END IF;

    RETURN NEW;
END;
$$ LANGUAGE plpgsql;

-- Trigger to invoke the above function when an evaluation completes
DROP TRIGGER IF EXISTS tr_set_top_agent_on_completed_evaluation ON evaluations;
CREATE TRIGGER tr_set_top_agent_on_completed_evaluation
    AFTER UPDATE OF status ON evaluations
    FOR EACH ROW
    WHEN (NEW.status = 'completed')
    EXECUTE FUNCTION set_top_agent_on_completed_evaluation();<|MERGE_RESOLUTION|>--- conflicted
+++ resolved
@@ -157,25 +157,15 @@
 
 CREATE TABLE IF NOT EXISTS treasury_transactions (
     id UUID PRIMARY KEY DEFAULT gen_random_uuid(),
-<<<<<<< HEAD
-=======
     group_transaction_id UUID NOT NULL,
->>>>>>> b168cb30
     sender_coldkey TEXT NOT NULL,
     destination_coldkey TEXT NOT NULL,
     staker_hotkey TEXT NOT NULL,
     amount_alpha_rao BIGINT NOT NULL,
-<<<<<<< HEAD
-    fee_alpha_rao BIGINT NOT NULL,
-    version_id UUID NOT NULL REFERENCES miner_agents(version_id),
-    occurred_at TIMESTAMPTZ NOT NULL DEFAULT NOW(),
-    extrinsic_code TEXT NOT NULL UNIQUE
-=======
     version_id UUID NOT NULL REFERENCES miner_agents(version_id),
     occurred_at TIMESTAMPTZ NOT NULL DEFAULT NOW(),
     extrinsic_code TEXT NOT NULL UNIQUE,
     fee BOOLEAN NOT NULL DEFAULT FALSE
->>>>>>> b168cb30
 );
 
 -- Trigger functions and triggers for automatic score updates
