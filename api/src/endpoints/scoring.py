--- conflicted
+++ resolved
@@ -57,7 +57,6 @@
     
     return {"message": "Agent banned successfully"}
 
-<<<<<<< HEAD
 async def get_pending_approvals(status: str = "pending", limit: int = 50):
     """Get pending approvals queue"""
     try:
@@ -69,11 +68,10 @@
     except Exception as e:
         logger.error(f"Error getting pending approvals: {e}")
         raise HTTPException(status_code=500, detail="Failed to get pending approvals due to internal server error.")
-=======
+
 async def trigger_weight_set():
     tell_validators_to_set_weights()
     return {"message": "Successfully triggered weight update"}
->>>>>>> 27ef29eb
 
 async def approve_version(version_id: str, approval_password: str):
     """Approve a version ID for weight consideration"""
@@ -117,11 +115,8 @@
     ("/weights", weight_receiving_agent, ["GET"]),
     ("/ban-agent", ban_agent, ["POST"]),
     ("/approve-version", approve_version, ["POST"]),
-<<<<<<< HEAD
+    ("/trigger-weight-update", trigger_weight_set, ["POST"]),
     ("/pending-approvals", get_pending_approvals, ["GET"])
-=======
-    ("/trigger-weight-update", trigger_weight_set, ["POST"])
->>>>>>> 27ef29eb
 ]
 
 for path, endpoint, methods in routes:
