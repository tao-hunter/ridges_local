--- conflicted
+++ resolved
@@ -22,20 +22,16 @@
         # Fetch the challenge from the DB
         challenge = db_manager.get_challenge(challenge_id)
 
-<<<<<<< HEAD
-        logger.info(f"Found {len(responses)} responses to challenge {challenge_id}", 1)
-=======
         if not challenge:
             logger.error(f"Challenge {challenge_id} not found")
             return
->>>>>>> 1bc1c1ef
 
         problem = GeneratedCodegenProblem.from_dict(challenge)
 
         # Fetch pending responses from the DB for a given challenge
         responses = await db_manager.get_pending_responses(challenge_id)
 
-        logger.info(f"Found {len(responses)} responses to challenge {challenge_id}")
+        logger.info(f"Found {len(responses)} responses to challenge {challenge_id}", 1)
 
         try:
             evaluation_results = await validator.evaluate_responses(problem, responses)
