import ast
import asyncio
import json
import os
import subprocess
import tempfile
import uuid
from datetime import datetime
from pathlib import Path
from typing import TYPE_CHECKING, Optional
import time

from docker.models.containers import Container
from swebench.harness.docker_build import build_env_images
from swebench.harness.run_evaluation import (
    load_swebench_dataset,
    make_test_spec,
    run_instance,
)

from validator.sandbox.clone_repo import clone_repo
from validator.utils.logging import get_logger
from validator.sandbox.schema import EvaluationRun
from validator.sandbox.constants import (
    MAIN_FILE, PROXY_CONTAINER_NAME, REPOS_BASE_DIR, SANDBOX_DIR, 
    SANDBOX_DOCKER_IMAGE, SANDBOX_INPUT_FILE, SANDBOX_MAIN_FILE, 
    SANDBOX_NETWORK_NAME, SANDBOX_OUTPUT_FILE, SANDBOX_REPO_DIR, 
    SANDBOX_SOURCE_DIR
)

if TYPE_CHECKING:
    from validator.sandbox.manager import SandboxManager

logger = get_logger(__name__)





class Sandbox:
    evaluation_run: "EvaluationRun"
    agent_dir: Path
    repo_dir_path: Path = None
    manager: "SandboxManager"
    container: Optional["Container"] = None
    running: bool
    cpu_usage: float = 0
    ram_usage: float = 0
    _task: Optional[asyncio.Task] = None
    start_time: Optional[datetime] = None

    def __init__(
        self,
        evaluation_run: "EvaluationRun",
        agent_dir: Path,
        manager: "SandboxManager",
    ):
        self.evaluation_run = evaluation_run
        self.agent_dir = agent_dir.absolute()
        self.manager = manager

        self.running = False
        self.start_time = None

        try:
            validate_sandbox_dir(agent_dir)
        except ValueError as e:
            self.evaluation_run.status = "result_scored"
            self.evaluation_run.result_scored_at = datetime.now()
            self.evaluation_run.error = str(e)
            manager.websocket_app.send(
                {
                    "event": "upsert-evaluation-run",
                    "evaluation_run": self.evaluation_run.to_dict(),
                }
            )

    async def run(self, challenge: dict):
        self.running = True
        self.start_time = time.time()

        async def _async_main():
<<<<<<< HEAD
            logger.info(f"Running sandbox for run {self.evaluation_run.run_id}")
            self.evaluation_run.status = "sandbox_created"
            self.evaluation_run.sandbox_created_at = datetime.now()
            await self.manager.websocket_app.send(
                {
                    "event": "upsert-evaluation-run",
                    "evaluation_run": self.evaluation_run.to_dict(),
                }
            )
=======
            logger.info(f'Running sandbox for run {self.evaluation_run.run_id}')
            
            self.evaluation_run.status = "sandbox_created"
            self.evaluation_run.sandbox_created_at = datetime.now()
            
            await self.manager.websocket_app.send({
                "event": "upsert-evaluation-run",
                "evaluation_run": self.evaluation_run.to_dict()
            })
>>>>>>> 6823307d

            await asyncio.to_thread(self._run, challenge)

            # Send update after patch generation (or error)
            await self.manager.websocket_app.send(
                {
                    "event": "upsert-evaluation-run",
                    "evaluation_run": self.evaluation_run.to_dict(),
                }
            )

            if self.evaluation_run.error:
                logger.error(
                    f"Sandbox for run {self.evaluation_run.run_id} encountered error during patch generation: {self.evaluation_run.error}"
                )
            elif self.evaluation_run.response:
                logger.info(
                    f"Sandbox for run {self.evaluation_run.run_id} generated patch successfully; starting evaluation."
                )

                self.evaluation_run.status = "eval_started"
                self.evaluation_run.eval_started_at = datetime.now()
                await self.manager.websocket_app.send(
                    {
                        "event": "upsert-evaluation-run",
                        "evaluation_run": self.evaluation_run.to_dict(),
                    }
                )

                # ---------------- Evaluation ----------------
                await asyncio.to_thread(self._run_evaluation)

                # Send update after evaluation completes
                await self.manager.websocket_app.send(
                    {
                        "event": "upsert-evaluation-run",
                        "evaluation_run": self.evaluation_run.to_dict(),
                    }
                )

        self._task = asyncio.create_task(_async_main())

    async def wait(self):
        if not self._task:
            logger.warning(
                f"Sandbox {self.evaluation_run.run_id} has no task to wait for"
            )
        if self.running and hasattr(self, "_task") and self._task:
            await self._task

    def _run(self, challenge: dict):
        if self.evaluation_run.error is not None:
            self.running = False
            return

        try:
            # Create an input and output file on the host filesystem
            input_file = self.agent_dir / "input.json"
            output_file = self.agent_dir / "output.json"

            # Write the input to the input file
            with open(input_file, "w") as f:
                json.dump(challenge, f)

            repo_name = challenge.get("repo")
            base_commit = challenge.get("base_commit")

            self.repo_dir_path = REPOS_BASE_DIR / self.evaluation_run.run_id
            self.repo_dir_path.parent.mkdir(parents=True, exist_ok=True)

            logger.info(f"Cloning repository {repo_name} into {self.repo_dir_path}")
            clone_repo(self.repo_dir_path, repo_name, base_commit)

            self.container = self.manager.docker.containers.run(
                image=SANDBOX_DOCKER_IMAGE,
                network=SANDBOX_NETWORK_NAME,
                volumes={
                    # Mount the appropriate files
                    os.path.abspath(MAIN_FILE): {
                        "bind": SANDBOX_MAIN_FILE,
                        "mode": "ro",
                    },
                    input_file: {"bind": SANDBOX_INPUT_FILE, "mode": "ro"},
                    output_file: {"bind": SANDBOX_OUTPUT_FILE, "mode": "rw"},
                    # Mount the source directory
                    os.path.abspath(self.agent_dir): {
                        "bind": SANDBOX_SOURCE_DIR,
                        "mode": "ro",
                    },
                    os.path.abspath(self.repo_dir_path): {
                        "bind": SANDBOX_REPO_DIR,
                        "mode": "rw",
                    },  # Since tool calls can modify the repo
                },
                working_dir=SANDBOX_DIR,
                environment={"AI_PROXY_URL": f"http://{PROXY_CONTAINER_NAME}"},
                detach=True,
            )

            # Wait for the container to finish running, then kill it
            self.container.wait()
            self.container.remove()

            self.evaluation_run.status = "patch_generated"
            self.evaluation_run.patch_generated_at = datetime.now()

            if not self.evaluation_run.error:
                with open(output_file, "r") as f:
                    try:
                        output = json.load(f)
                        logger.info(f"Output: {output}")
                        if output.get("success"):
                            self.evaluation_run.response = output.get("output").get(
                                "patch"
                            )
                            if self.evaluation_run.response == "":
                                self.evaluation_run.status = "result_scored"
                                self.evaluation_run.solved = False
                                self.evaluation_run.result_scored_at = datetime.now()
                                self.evaluation_run.error = (
                                    "Empty patch returned from agent.py"
                                )
                        else:
                            self.evaluation_run.status = "result_scored"
                            self.evaluation_run.solved = False
                            self.evaluation_run.result_scored_at = datetime.now()
                            self.evaluation_run.error = output.get("error")
                    except Exception as e:
                        self.evaluation_run.status = "result_scored"
                        self.evaluation_run.solved = False
                        self.evaluation_run.result_scored_at = datetime.now()
                        self.evaluation_run.error = "JSON parsing error: " + str(e)

        except Exception as e:
            self.evaluation_run.status = "result_scored"
            self.evaluation_run.solved = False
            self.evaluation_run.result_scored_at = datetime.now()
            self.evaluation_run.error = str(e)
        finally:
            self.running = False

    def _run_evaluation(self):
        """Blocking helper that runs evaluation for this sandbox's run."""
        try:
            # Perform evaluation within the sandbox itself
            self._evaluate_run()
        except Exception as e:
            # Capture evaluation errors so they don't crash the event-loop thread
            self.evaluation_run.solved = False
            self.evaluation_run.status = "result_scored"
            self.evaluation_run.result_scored_at = datetime.now()
            self.evaluation_run.error = str(e)

    def _evaluate_run(self):
        try:
            # Mark evaluation start
            self.evaluation_run.status = "eval_started"
            self.evaluation_run.eval_started_at = datetime.now()

            # Fetch the corresponding SWE-bench instance
            instance_id = self.evaluation_run.swebench_instance_id
            instance = load_swebench_dataset(
                "SWE-bench/SWE-bench_Verified", "test", [instance_id]
            )[0]
            if not instance:
                raise RuntimeError(
                    f"Instance {instance_id} not found in SWE-bench dataset"
                )

            # Prepare prediction & test spec
            prediction = {
                "instance_id": instance_id,
                "model_name_or_path": self.evaluation_run.run_id,
                "model_patch": self.evaluation_run.response,
            }

            test_spec = make_test_spec(instance)

            # Build the environment image for this instance (cached if already built)
            build_env_images(self.manager.docker, [test_spec], max_workers=4)

            # Execute the evaluation
            run_result = run_instance(
                test_spec=test_spec,
                pred=prediction,
                rm_image=False,  # Clean up after each run
                force_rebuild=False,
                client=self.manager.docker,
                run_id=self.evaluation_run.run_id,
                timeout=1800,
                rewrite_reports=False,
            )

            # Parse results
            if run_result:
                instance_id, report = run_result
                report = report[instance_id]

                if report["patch_is_None"]:
                    self.evaluation_run.solved = False
                    self.evaluation_run.error = "Patch was empty"
                else:
                    self.evaluation_run.fail_to_pass_success = json.dumps(
                        report["tests_status"]["FAIL_TO_PASS"]["success"]
                    )
                    self.evaluation_run.pass_to_pass_success = json.dumps(
                        report["tests_status"]["PASS_TO_PASS"]["success"]
                    )
                    self.evaluation_run.fail_to_fail_success = json.dumps(
                        report["tests_status"]["FAIL_TO_FAIL"]["success"]
                    )
                    self.evaluation_run.pass_to_fail_success = json.dumps(
                        report["tests_status"]["PASS_TO_FAIL"]["success"]
                    )
                    self.evaluation_run.solved = report["resolved"]
            else:
                self.evaluation_run.solved = False
                self.evaluation_run.error = (
                    self._get_patch_apply_error() or "Patch did not apply"
                )

        except Exception as e:
            self.evaluation_run.solved = False
            self.evaluation_run.error = str(e)
        finally:
            self.evaluation_run.status = "result_scored"
            self.evaluation_run.result_scored_at = datetime.now()

    def _get_patch_apply_error(self) -> str | None:
        patch_path = Path(tempfile.mkstemp(suffix=".patch")[1])
        patch_path.write_text(self.evaluation_run.response)
        branch = f"patch-test-{uuid.uuid4().hex[:8]}"
        try:
            current_commit_hash = subprocess.run(
                ["git", "rev-parse", "HEAD"],
                cwd=self.repo_dir_path,
                check=True,
                stdout=subprocess.PIPE,
                stderr=subprocess.PIPE,
            ).stdout.strip()
            subprocess.run(
                ["git", "checkout", "-b", branch, current_commit_hash],
                cwd=self.repo_dir_path,
                check=True,
                stdout=subprocess.PIPE,
                stderr=subprocess.PIPE,
            )
            result = subprocess.run(
                [
                    "git",
                    "apply",
                    "--verbose",
                    "--reject",
                    "--unidiff-zero",
                    str(patch_path),
                ],
                cwd=self.repo_dir_path,
                text=True,
                stdout=subprocess.PIPE,
                stderr=subprocess.STDOUT,
            )
            return result.stdout.strip() if result.returncode else None
        except subprocess.CalledProcessError as e:
            return e.stderr.strip() or str(e)
        finally:
            subprocess.run(
                ["git", "checkout", "-"],
                cwd=self.repo_dir_path,
                stdout=subprocess.DEVNULL,
                stderr=subprocess.DEVNULL,
            )
            subprocess.run(
                ["git", "branch", "-D", branch],
                cwd=self.repo_dir_path,
                stdout=subprocess.DEVNULL,
                stderr=subprocess.DEVNULL,
            )
            patch_path.unlink(missing_ok=True)


def validate_sandbox_dir(dir_path: str) -> None:
    """
    Checks if the given directory is in the appropriate format for a sandbox.
    Returns None if the directory is valid, otherwise raises a ValueError.
    """

    # First, check if the directory exists.
    if not os.path.isdir(dir_path):
        raise ValueError(f"Failed to find {dir_path}")

    # Then, check if the agent.py file exists
    agent_main_path = os.path.join(dir_path, "agent.py")
    if not os.path.isfile(agent_main_path):
        raise ValueError(f"Failed to find agent.py")

    # Then, parse the agent.py file
    try:
        with open(agent_main_path, "r") as f:
            tree = ast.parse(f.read())
    except Exception as e:
        raise ValueError(f"Failed to parse agent.py: {str(e)}")

    # Finally, look for top-level agent_main function
    found_agent_main = False
    for node in ast.iter_child_nodes(tree):
        if isinstance(node, ast.FunctionDef) and node.name == "agent_main":
            args = node.args
            if (
                len(args.posonlyargs) + len(args.args) + len(args.kwonlyargs) == 1
                and not args.vararg
                and not args.kwarg
            ):
                found_agent_main = True
                break

    if not found_agent_main:
        raise ValueError("Failed to find agent_main()")<|MERGE_RESOLUTION|>--- conflicted
+++ resolved
@@ -34,9 +34,6 @@
 logger = get_logger(__name__)
 
 
-
-
-
 class Sandbox:
     evaluation_run: "EvaluationRun"
     agent_dir: Path
@@ -80,8 +77,8 @@
         self.start_time = time.time()
 
         async def _async_main():
-<<<<<<< HEAD
             logger.info(f"Running sandbox for run {self.evaluation_run.run_id}")
+
             self.evaluation_run.status = "sandbox_created"
             self.evaluation_run.sandbox_created_at = datetime.now()
             await self.manager.websocket_app.send(
@@ -90,17 +87,6 @@
                     "evaluation_run": self.evaluation_run.to_dict(),
                 }
             )
-=======
-            logger.info(f'Running sandbox for run {self.evaluation_run.run_id}')
-            
-            self.evaluation_run.status = "sandbox_created"
-            self.evaluation_run.sandbox_created_at = datetime.now()
-            
-            await self.manager.websocket_app.send({
-                "event": "upsert-evaluation-run",
-                "evaluation_run": self.evaluation_run.to_dict()
-            })
->>>>>>> 6823307d
 
             await asyncio.to_thread(self._run, challenge)
 
